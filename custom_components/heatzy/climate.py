"""Climate sensors for Heatzy."""
from datetime import datetime, timedelta
import logging
from typing import Optional, Any, Mapping

from heatzypy.exception import HeatzyException
from homeassistant.components.climate import (
    ClimateEntity,
    ClimateEntityFeature,
    HVACMode,
)
from homeassistant.components.climate.const import (
    ATTR_TARGET_TEMP_HIGH,
    ATTR_TARGET_TEMP_LOW,
    PRESET_AWAY,
    PRESET_COMFORT,
    PRESET_ECO,
    PRESET_NONE,
    SUPPORT_PRESET_MODE,
    SUPPORT_TARGET_TEMPERATURE_RANGE,
)
from homeassistant.config_entries import ConfigEntry
from homeassistant.const import TEMP_CELSIUS
from homeassistant.core import HomeAssistant
from homeassistant.helpers.entity import DeviceInfo
from homeassistant.helpers.entity_platform import AddEntitiesCallback
from homeassistant.helpers.update_coordinator import CoordinatorEntity

from . import HeatzyDataUpdateCoordinator
from .const import (
    CFT_TEMP_H,
    CFT_TEMP_L,
    CONF_ALIAS,
    CONF_ATTR,
    CONF_MODE,
    CONF_MODEL,
    CONF_ON_OFF,
    CONF_PRODUCT_KEY,
    CONF_VERSION,
    CUR_TEMP_H,
    CUR_TEMP_L,
    DOMAIN,
    ECO_TEMP_H,
    ECO_TEMP_L,
    ELEC_PRO_SOC,
    GLOW,
    PILOTEV1,
    PILOTEV2,
    CONF_ATTRS, CONF_TIMER,
)

MODE_LIST = [HVACMode.HEAT, HVACMode.OFF]
MODE_LIST_V2 = [HVACMode.AUTO, HVACMode.HEAT, HVACMode.OFF]
PRESET_LIST = [PRESET_NONE, PRESET_COMFORT, PRESET_ECO, PRESET_AWAY]

_LOGGER = logging.getLogger(__name__)


async def async_setup_entry(
    hass: HomeAssistant, entry: ConfigEntry, async_add_entities: AddEntitiesCallback
) -> None:
    """Load all Heatzy devices."""
    coordinator = hass.data[DOMAIN][entry.entry_id]
    entities = []
    for unique_id, device in coordinator.data.items():
        product_key = device.get(CONF_PRODUCT_KEY)
        if product_key in PILOTEV1:
            entities.append(HeatzyPiloteV1Thermostat(coordinator, unique_id))
        elif product_key in PILOTEV2 or product_key in ELEC_PRO_SOC:
            entities.append(HeatzyPiloteV2Thermostat(coordinator, unique_id))
        elif product_key in GLOW:
            entities.append(Glowv1Thermostat(coordinator, unique_id))
    async_add_entities(entities)


class HeatzyThermostat(CoordinatorEntity[HeatzyDataUpdateCoordinator], ClimateEntity):
    """Heatzy climate."""

    _attr_hvac_modes = MODE_LIST
    _attr_preset_modes = PRESET_LIST
    _attr_supported_features = ClimateEntityFeature.PRESET_MODE
    _attr_temperature_unit = TEMP_CELSIUS
    _attr_has_entity_name = True

    def __init__(self, coordinator: HeatzyDataUpdateCoordinator, unique_id):
        """Init."""
        super().__init__(coordinator)
        self._attr_unique_id = unique_id
        self._attr_name = "Thermostat"

    @property
    def device_info(self):
        """Return the device info."""
        return DeviceInfo(
            identifiers={(DOMAIN, self.unique_id)},
            name=self.coordinator.data[self.unique_id][CONF_ALIAS],
            manufacturer=DOMAIN,
            sw_version=self.coordinator.data[self.unique_id].get(CONF_VERSION),
            model=self.coordinator.data[self.unique_id].get(CONF_MODEL),
        )

    @property
    def hvac_mode(self):
        """Return hvac operation ie. heat, cool mode."""
        if self.preset_mode == PRESET_NONE:
            return HVACMode.OFF
        return HVACMode.HEAT

    async def async_set_hvac_mode(self, hvac_mode: str) -> None:
        """Set new hvac mode."""
        if hvac_mode == HVACMode.OFF:
            await self.async_turn_off()
        elif hvac_mode == HVACMode.HEAT:
            await self.async_turn_on()

    async def async_turn_on(self) -> None:
        """Turn device on."""
        await self.async_set_preset_mode(PRESET_COMFORT)

    async def async_turn_off(self) -> None:
        """Turn device off."""
        await self.async_set_preset_mode(PRESET_NONE)


class HeatzyPiloteV1Thermostat(HeatzyThermostat):
    """Heaty Pilote v1."""

    HEATZY_TO_HA_STATE = {
        "\u8212\u9002": PRESET_COMFORT,
        "\u7ecf\u6d4e": PRESET_ECO,
        "\u89e3\u51bb": PRESET_AWAY,
        "\u505c\u6b62": PRESET_NONE,
    }
    HA_TO_HEATZY_STATE = {
        PRESET_COMFORT: [1, 1, 0],
        PRESET_ECO: [1, 1, 1],
        PRESET_AWAY: [1, 1, 2],
        PRESET_NONE: [1, 1, 3],
    }

    @property
    def preset_mode(self) -> str:
        """Return the current preset mode, e.g., home, away, temp."""
        return self.HEATZY_TO_HA_STATE.get(
            self.coordinator.data[self.unique_id].get(CONF_ATTR, {}).get(CONF_MODE)
        )

    async def async_set_preset_mode(self, preset_mode: str) -> None:
        """Set new preset mode."""
        try:
            await self.coordinator.async_control_device(
                self.unique_id,
                {"raw": self.HA_TO_HEATZY_STATE.get(preset_mode)},
            )
            await self.coordinator.async_request_refresh()
        except HeatzyException as error:
            _LOGGER.error("Set preset mode (%s) %s (%s)", preset_mode, error, self.name)


class HeatzyPiloteV2Thermostat(HeatzyThermostat):
    """Heaty Pilote v2."""

    _attr_hvac_modes = MODE_LIST_V2
    _attr_supported_features = HeatzyThermostat._attr_supported_features | ClimateEntityFeature.TARGET_TEMPERATURE
    _attr_min_temp = 0
    _attr_max_temp = 21
    _attr_target_temperature_step = 1

<<<<<<< HEAD
    _has_been_controlled_by_heatzy = False
    _unsub_unset: Optional[Callable[[], None]] = None

    @property
    def _device_name(self):
        return self.coordinator.data[self.unique_id][CONF_ALIAS]

=======
>>>>>>> 37bd3ca1
    # spell-checker:disable
    HEATZY_TO_HA_STATE = {
        "cft": PRESET_COMFORT,
        "eco": PRESET_ECO,
        "fro": PRESET_AWAY,
        "stop": PRESET_NONE,
    }

    HA_TO_HEATZY_STATE = {
        PRESET_COMFORT: "cft",
        PRESET_ECO: "eco",
        PRESET_AWAY: "fro",
        PRESET_NONE: "stop",
    }
    # spell-checker:enable

    PRESET_TO_TEMP = {
        PRESET_COMFORT: 21,
        PRESET_ECO: 16,
        PRESET_AWAY: 7,
        PRESET_NONE: 0
    }

<<<<<<< HEAD
    def _clear_listener(self):
        _LOGGER.info(f"Clearing listener from {self._device_name}")
        if self._unsub_unset is not None:
            self._unsub_unset()
            self._unsub_unset = None
        _LOGGER.info(f"Listener cleared {self._device_name}")

    @callback
    def _reset_control_flag(self, _):
        _LOGGER.info(f"Reset control flag of {self._device_name}")
        self._has_been_controlled_by_heatzy = False
        self._unsub_unset = None
        self.async_write_ha_state()
        _LOGGER.info(f"Control flag reset successful for {self._device_name}")

    async def _control_and_reset_timer(self, payload):
        _LOGGER.info(f"Start control of device {self._device_name}")
        await self.coordinator.async_control_device(self.unique_id, payload)
        await self.coordinator.async_request_refresh()

        _LOGGER.info(f"Update controlled state for {self._device_name}")
        self._has_been_controlled_by_heatzy = True
        self.async_write_ha_state()

        self._unsub_unset = async_track_point_in_utc_time(
            self.hass,
            self._reset_control_flag,
            datetime.now() + timedelta(seconds=5),
        )
        _LOGGER.info(f"Finish control of device {self._device_name}")

    def __init__(self, coordinator: HeatzyDataUpdateCoordinator, unique_id):
        super().__init__(coordinator, unique_id)
        self.async_on_remove(self._clear_listener)

=======
>>>>>>> 37bd3ca1
    @property
    def extra_state_attributes(self) -> Mapping[str, Any]:
        last_update = self.coordinator.get_last_updated_time(self.unique_id)
        return {
            "recent_update_by_homeassistant":
                (last_update - datetime.now()) < timedelta(seconds=5)
                if last_update is not None
                else False
        }


    @property
    def target_temperature(self) -> Optional[float]:
        return self.PRESET_TO_TEMP.get(self.preset_mode)

    async def async_set_temperature(self, **kwargs) -> None:
        _LOGGER.info(f"Setting temperature for {self._device_name}")
        curr_preset = PRESET_COMFORT
        temp = kwargs["temperature"]
        for pr in self.PRESET_TO_TEMP.items():
            if abs(pr[1] - temp) < abs(self.PRESET_TO_TEMP[curr_preset] - temp):
                curr_preset = pr[0]

        await self.async_set_preset_mode(curr_preset)

    @property
    def hvac_mode(self):
        """Return hvac operation ie. heat, cool mode."""
        if self.auto_mode:
            return HVACMode.AUTO
        if self.preset_mode == PRESET_NONE:
            return HVACMode.OFF
        else:
            return HVACMode.HEAT

    @property
    def auto_mode(self):
        return self.coordinator.data[self.unique_id].get(CONF_ATTR, {}).get(CONF_TIMER) == 1

    async def async_set_auto_mode(self, auto_mode: bool):
<<<<<<< HEAD
        _LOGGER.info(f"Setting auto mode for {self._device_name}")
        await self._control_and_reset_timer(
            {CONF_ATTRS: {CONF_TIMER: 1 if auto_mode else 0}}
        )
        _LOGGER.info(f"Auto mode set for {self._device_name}")
=======
        await self.coordinator.async_control_device(
            self.unique_id,
            {CONF_ATTRS: {CONF_TIMER: 1 if auto_mode else 0}}
        )
        await self.coordinator.async_request_refresh()
>>>>>>> 37bd3ca1

    async def async_set_hvac_mode(self, hvac_mode: str) -> None:
        """Set new hvac mode."""
        if hvac_mode == HVACMode.OFF:
            await self.async_set_auto_mode(False)
            await self.async_set_preset_mode(PRESET_NONE)
        else:
            if hvac_mode == HVACMode.HEAT:
                await self.async_set_auto_mode(False)
            elif hvac_mode == HVACMode.AUTO:
                await self.async_set_auto_mode(True)

            if self.preset_mode == PRESET_NONE or hvac_mode == HVACMode.AUTO:
                await self.async_set_preset_mode(self.get_programmed_preset_at_time())

    def get_programmed_preset_at_time(self):
        return self.coordinator.get_programmed_preset_at_date(self.unique_id, datetime.now())

    @property
    def preset_mode(self) -> str:
        """Return the current preset mode, e.g., home, away, temp."""
        return self.HEATZY_TO_HA_STATE.get(
            self.coordinator.data[self.unique_id].get(CONF_ATTR, {}).get(CONF_MODE)
        )

    async def async_set_preset_mode(self, preset_mode: str) -> None:
<<<<<<< HEAD
        _LOGGER.info(f"Setting preset mode for {self._device_name}")
        await self._control_and_reset_timer(
            {CONF_ATTRS: {CONF_MODE: self.HA_TO_HEATZY_STATE.get(preset_mode)}}
        )
        _LOGGER.info(f"Preset mode set for {self._device_name}")
=======
        await self.coordinator.async_control_device(
            self.unique_id,
            {CONF_ATTRS: {CONF_MODE: self.HA_TO_HEATZY_STATE.get(preset_mode)}}
        )
        await self.coordinator.async_request_refresh()
>>>>>>> 37bd3ca1


class Glowv1Thermostat(HeatzyPiloteV2Thermostat):
    """Glow."""

    _attr_supported_features = SUPPORT_PRESET_MODE | SUPPORT_TARGET_TEMPERATURE_RANGE

    @property
    def current_temperature(self) -> float:
        """Return current temperature."""
        cur_tempH = (
            self.coordinator.data[self.unique_id].get(CONF_ATTR, {}).get(CUR_TEMP_H)
        )
        cur_tempL = (
            self.coordinator.data[self.unique_id].get(CONF_ATTR, {}).get(CUR_TEMP_L)
        )
        return (cur_tempL + (cur_tempH * 255)) / 10

    @property
    def target_temperature_high(self) -> float:
        """Return comfort temperature."""
        cft_tempH = (
            self.coordinator.data[self.unique_id].get(CONF_ATTR, {}).get(CFT_TEMP_H, 0)
        )
        cft_tempL = (
            self.coordinator.data[self.unique_id].get(CONF_ATTR, {}).get(CFT_TEMP_L, 0)
        )
        return (cft_tempL + (cft_tempH * 255)) / 10

    @property
    def target_temperature_low(self) -> float:
        """Return comfort temperature."""
        eco_tempH = (
            self.coordinator.data[self.unique_id].get(CONF_ATTR, {}).get(ECO_TEMP_H, 0)
        )
        eco_tempL = (
            self.coordinator.data[self.unique_id].get(CONF_ATTR, {}).get(ECO_TEMP_L, 0)
        )
        return (eco_tempL + (eco_tempH * 255)) / 10

    async def async_set_temperature(self, **kwargs) -> None:
        """Set new target temperature."""
        temp_eco = kwargs.get(ATTR_TARGET_TEMP_LOW)
        temp_cft = kwargs.get(ATTR_TARGET_TEMP_HIGH)

        if (temp_eco or temp_cft) is None:
            return

        b_temp_cft = int(temp_cft * 10)
        b_temp_eco = int(temp_eco * 10)

        self.coordinator.data[self.unique_id].get(CONF_ATTR, {})[
            ECO_TEMP_L
        ] = b_temp_eco
        self.coordinator.data[self.unique_id].get(CONF_ATTR, {})[
            CFT_TEMP_L
        ] = b_temp_cft

        try:
            await self.coordinator.async_control_device(
                self.unique_id,
                {
                    CONF_ATTRS: {
                        CFT_TEMP_L: b_temp_cft,
                        ECO_TEMP_L: b_temp_eco,
                    }
                },
            )
            await self.coordinator.async_request_refresh()
        except HeatzyException as error:
            _LOGGER.error("Error to set temperature: %s", error)

    async def async_turn_on(self) -> str:
        """Turn device on."""
        try:
            await self.coordinator.async_control_device(
                self.unique_id, {CONF_ATTRS: {CONF_ON_OFF: 1}}
            )
            await self.coordinator.async_request_refresh()
        except HeatzyException as error:
            _LOGGER.error("Error to turn on : %s", error)

    async def async_turn_off(self) -> str:
        """Turn device off."""
        try:
            await self.coordinator.async_control_device(
                self.unique_id, {CONF_ATTRS: {CONF_ON_OFF: 0}}
            )
            await self.coordinator.async_request_refresh()
        except HeatzyException as error:
            _LOGGER.error("Error to turn off : %s", error)

    @property
    def hvac_mode(self):
        """Return hvac operation ie. heat, cool mode."""
        if (
            self.coordinator.data[self.unique_id].get(CONF_ATTR, {}).get(CONF_ON_OFF)
            == 0
        ):
            return HVACMode.OFF
        return HVACMode.HEAT<|MERGE_RESOLUTION|>--- conflicted
+++ resolved
@@ -166,16 +166,10 @@
     _attr_max_temp = 21
     _attr_target_temperature_step = 1
 
-<<<<<<< HEAD
-    _has_been_controlled_by_heatzy = False
-    _unsub_unset: Optional[Callable[[], None]] = None
-
     @property
     def _device_name(self):
         return self.coordinator.data[self.unique_id][CONF_ALIAS]
 
-=======
->>>>>>> 37bd3ca1
     # spell-checker:disable
     HEATZY_TO_HA_STATE = {
         "cft": PRESET_COMFORT,
@@ -199,44 +193,6 @@
         PRESET_NONE: 0
     }
 
-<<<<<<< HEAD
-    def _clear_listener(self):
-        _LOGGER.info(f"Clearing listener from {self._device_name}")
-        if self._unsub_unset is not None:
-            self._unsub_unset()
-            self._unsub_unset = None
-        _LOGGER.info(f"Listener cleared {self._device_name}")
-
-    @callback
-    def _reset_control_flag(self, _):
-        _LOGGER.info(f"Reset control flag of {self._device_name}")
-        self._has_been_controlled_by_heatzy = False
-        self._unsub_unset = None
-        self.async_write_ha_state()
-        _LOGGER.info(f"Control flag reset successful for {self._device_name}")
-
-    async def _control_and_reset_timer(self, payload):
-        _LOGGER.info(f"Start control of device {self._device_name}")
-        await self.coordinator.async_control_device(self.unique_id, payload)
-        await self.coordinator.async_request_refresh()
-
-        _LOGGER.info(f"Update controlled state for {self._device_name}")
-        self._has_been_controlled_by_heatzy = True
-        self.async_write_ha_state()
-
-        self._unsub_unset = async_track_point_in_utc_time(
-            self.hass,
-            self._reset_control_flag,
-            datetime.now() + timedelta(seconds=5),
-        )
-        _LOGGER.info(f"Finish control of device {self._device_name}")
-
-    def __init__(self, coordinator: HeatzyDataUpdateCoordinator, unique_id):
-        super().__init__(coordinator, unique_id)
-        self.async_on_remove(self._clear_listener)
-
-=======
->>>>>>> 37bd3ca1
     @property
     def extra_state_attributes(self) -> Mapping[str, Any]:
         last_update = self.coordinator.get_last_updated_time(self.unique_id)
@@ -277,19 +233,13 @@
         return self.coordinator.data[self.unique_id].get(CONF_ATTR, {}).get(CONF_TIMER) == 1
 
     async def async_set_auto_mode(self, auto_mode: bool):
-<<<<<<< HEAD
         _LOGGER.info(f"Setting auto mode for {self._device_name}")
-        await self._control_and_reset_timer(
-            {CONF_ATTRS: {CONF_TIMER: 1 if auto_mode else 0}}
-        )
-        _LOGGER.info(f"Auto mode set for {self._device_name}")
-=======
         await self.coordinator.async_control_device(
             self.unique_id,
             {CONF_ATTRS: {CONF_TIMER: 1 if auto_mode else 0}}
         )
         await self.coordinator.async_request_refresh()
->>>>>>> 37bd3ca1
+        _LOGGER.info(f"Auto mode set for {self._device_name}")
 
     async def async_set_hvac_mode(self, hvac_mode: str) -> None:
         """Set new hvac mode."""
@@ -316,19 +266,13 @@
         )
 
     async def async_set_preset_mode(self, preset_mode: str) -> None:
-<<<<<<< HEAD
         _LOGGER.info(f"Setting preset mode for {self._device_name}")
-        await self._control_and_reset_timer(
-            {CONF_ATTRS: {CONF_MODE: self.HA_TO_HEATZY_STATE.get(preset_mode)}}
-        )
-        _LOGGER.info(f"Preset mode set for {self._device_name}")
-=======
         await self.coordinator.async_control_device(
             self.unique_id,
             {CONF_ATTRS: {CONF_MODE: self.HA_TO_HEATZY_STATE.get(preset_mode)}}
         )
         await self.coordinator.async_request_refresh()
->>>>>>> 37bd3ca1
+        _LOGGER.info(f"Preset mode set for {self._device_name}")
 
 
 class Glowv1Thermostat(HeatzyPiloteV2Thermostat):
