--- conflicted
+++ resolved
@@ -17,11 +17,8 @@
 from homeassistant.const import TEMP_CELSIUS
 from homeassistant.helpers.update_coordinator import CoordinatorEntity
 
-<<<<<<< HEAD
 from .const import DOMAIN, PILOTEV1, PILOTEV2, ELEC_PRO_SOC, GLOW
-=======
-from .const import DOMAIN, PILOTEV1, PILOTEV2, ELEC_PRO_SOC
->>>>>>> dc31dac6
+
 
 MODE_LIST = [HVAC_MODE_HEAT, HVAC_MODE_OFF]
 PRESET_LIST = [PRESET_NONE, PRESET_COMFORT, PRESET_ECO, PRESET_AWAY]
@@ -37,11 +34,7 @@
         product_key = device.get("product_key")
         if product_key in PILOTEV1:
             devices.append(HeatzyPiloteV1Thermostat(coordinator, device["did"]))
-<<<<<<< HEAD
         elif product_key in PILOTEV2 or product_key in ELEC_PRO_SOC or product_key in GLOW:
-=======
-        elif product_key in PILOTEV2 or product_key in ELEC_PRO_SOC:
->>>>>>> dc31dac6
             devices.append(HeatzyPiloteV2Thermostat(coordinator, device["did"]))
     async_add_entities(devices)
 
